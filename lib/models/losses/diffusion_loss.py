from functools import partial
from typing import Optional, Tuple

import torch
import torch.distributed as dist

from mmgen.models import MODULES
from mmgen.models.losses.ddpm_loss import DDPMLoss, mse_loss, reduce_loss
from mmgen.models.losses.utils import weighted_loss

from ...core import reduce_mean


@weighted_loss
def gaussian_nll_loss(pred, target, logstd, eps=1e-4):
    inverse_std = torch.exp(-logstd).clamp(max=1 / eps)
    diff_weighted = (pred - target) * inverse_std
    return 0.5 * diff_weighted.square() + logstd


@weighted_loss
def gaussian_mixture_nll_loss(
        pred_means, target, pred_logstds, pred_logweights, eps=1e-4):
    """
    Args:
        pred_means (torch.Tensor): Shape (bs, *, num_gaussians, c, h, w)
        target (torch.Tensor): Shape (bs, *, c, h, w)
        pred_logstds (torch.Tensor): Shape (bs, *, 1 or num_gaussians, 1 or c, 1 or h, 1 or w)
        pred_logweights (torch.Tensor): Shape (bs, *, num_gaussians, 1, h, w)

    Returns:
        torch.Tensor: Shape (bs, *, h, w)
    """
    inverse_std = torch.exp(-pred_logstds).clamp(max=1 / eps)
    diff_weighted = (pred_means - target.unsqueeze(-4)) * inverse_std
    gaussian_ll = (-0.5 * diff_weighted.square() - pred_logstds).sum(dim=-3)  # (bs, *, num_gaussians, h, w)
    loss = -torch.logsumexp(gaussian_ll + pred_logweights.squeeze(-3), dim=-3)
    return loss


def gm_kl_divergence(
        pred_means: torch.Tensor,
        target: torch.Tensor,
        pred_logstds: torch.Tensor,
        pred_logweights: torch.Tensor,
        true_log_probs: torch.Tensor,
        eps: float = 1e-8,
        reduction: str = 'none'):
    """
    KL(q || p) where:
      - p is a Gaussian Mixture given by (pred_means, pred_logstds, pred_logweights)
      - q is a discrete distribution over candidate targets with log-probs true_log_probs

    Shapes (broadcasted over arbitrary middle dims '*'):
      - pred_means:      (bs, *, G, C, H, W)
      - target:          (bs, *, C, H, W)
      - pred_logstds:    (bs, *, 1 or G, 1 or C, 1 or H, 1 or W)
      - pred_logweights: (bs, *, G, 1, H, W)
      - true_log_probs:  (bs, *)  — along the same '*' candidate axis as target

    Returns:
      - kl: (bs, *, H, W) if reduction='none'
            reduced per reduction otherwise ('mean'|'sum'|'flatmean').
    Notes:
      - H(q) term (−E_q[log q]) is included for completeness but has zero gradient w.r.t model.
    """
    # Compute log p(x | GM)
    # Inverse-std clamp and weighted diffs
    inverse_std = torch.exp(-pred_logstds).clamp(max=1 / eps)
    diff_weighted = (target.unsqueeze(-4) - pred_means) * inverse_std

    # Gaussian per-component log-likelihood:
    #   (-0.5 * sum_D ((x-μ)/σ)^2  - sum_D logσ)
    # Broadcast logstds across the summed dimension so isotropic components
    # correctly subtract D * logstd when reduced over channels.
    gaussian_ll = (
        -0.5 * diff_weighted.square() - pred_logstds
    ).sum(dim=-3)  # (bs, *, G, H, W)
    log_p = torch.logsumexp(gaussian_ll + pred_logweights.squeeze(-3), dim=-3)  # (bs, *, H, W)

    # Broadcast q's log-prob across spatial dims
    log_q = true_log_probs.unsqueeze(-1).unsqueeze(-1)  # (bs, *, 1, 1) -> (bs, *, H, W)
    log_q = log_q.expand_as(log_p)

    # Mask non-finite entries of q (log_q = -inf => prob 0)
    finite = torch.isfinite(log_q)
    log_q_safe = torch.where(finite, log_q, torch.zeros_like(log_q))
    log_p_safe = torch.where(finite, log_p, torch.zeros_like(log_p))
    q = torch.exp(log_q_safe)

    kl = q * (log_q_safe - log_p_safe)  # (bs, *, H, W)

    if reduction == 'none':
        return kl
    elif reduction == 'mean':
        return kl.mean()
    elif reduction == 'sum':
        return kl.sum()
    elif reduction == 'flatmean':
        return kl.flatten(1).mean(dim=1)
    else:
        raise ValueError(f'Unknown reduction: {reduction}')


class DDPMLossMod(DDPMLoss):

    def __init__(self,
                 *args,
                 weight_scale=1,
                 **kwargs):
        super().__init__(*args, **kwargs)
        self.weight_scale = weight_scale

    def timestep_weight_rescale(self, loss, timesteps, weight):
        return loss * weight.to(timesteps.device)[timesteps] * self.weight_scale

    def forward(self, *args, **kwargs):
        if len(args) == 1:
            assert isinstance(args[0], dict), (
                'You should offer a dictionary containing network outputs '
                'for building up computational graph of this loss module.')
            output_dict = args[0]
        elif 'output_dict' in kwargs:
            assert len(args) == 0, (
                'If the outputs dict is given in keyworded arguments, no'
                ' further non-keyworded arguments should be offered.')
            output_dict = kwargs.pop('outputs_dict')
        else:
            raise NotImplementedError(
                'Cannot parsing your arguments passed to this loss module.'
                ' Please check the usage of this module')

        # check keys in output_dict
        assert 'timesteps' in output_dict, (
            '\'timesteps\' is must for DDPM-based losses, but found'
            f'{output_dict.keys()} in \'output_dict\'')

        timesteps = output_dict['timesteps']
        loss = self._forward_loss(output_dict)

        loss_rescaled = self.rescale_fn(loss, timesteps)

        # update log_vars of this class
        self.collect_log(loss_rescaled, timesteps=timesteps)  # Mod: log after rescaling

        return reduce_loss(loss_rescaled, self.reduction)


@MODULES.register_module()
class DDPMMSELossMod(DDPMLossMod):
    _default_data_info = dict(pred='eps_t_pred', target='noise')

    def __init__(self,
                 rescale_mode=None,
                 rescale_cfg=None,
                 sampler=None,
                 weight=None,
                 weight_scale=1.0,
                 log_cfgs=None,
                 reduction='mean',
                 data_info=None,
                 loss_name='loss_ddpm_mse',
                 scale_norm=False,
                 momentum=0.001):
        super().__init__(rescale_mode=rescale_mode,
                         rescale_cfg=rescale_cfg,
                         log_cfgs=log_cfgs,
                         weight=weight,
                         weight_scale=weight_scale,
                         sampler=sampler,
                         reduction=reduction,
                         loss_name=loss_name)

        self.data_info = self._default_data_info \
            if data_info is None else data_info

        self.loss_fn = partial(mse_loss, reduction='flatmean')
        self.scale_norm = scale_norm
        self.freeze_norm = False
        if scale_norm:
            self.register_buffer('norm_factor', torch.ones(1, dtype=torch.float))
        self.momentum = momentum

    def forward(self, *args, **kwargs):
        loss = super().forward(*args, **kwargs)
        if self.scale_norm:
            if self.training and not self.freeze_norm:
                if len(args) == 1:
                    assert isinstance(args[0], dict), (
                        'You should offer a dictionary containing network outputs '
                        'for building up computational graph of this loss module.')
                    output_dict = args[0]
                elif 'output_dict' in kwargs:
                    assert len(args) == 0, (
                        'If the outputs dict is given in keyworded arguments, no'
                        ' further non-keyworded arguments should be offered.')
                    output_dict = kwargs.pop('outputs_dict')
                else:
                    raise NotImplementedError(
                        'Cannot parsing your arguments passed to this loss module.'
                        ' Please check the usage of this module')
                norm_factor = output_dict['x_0'].detach().square().mean()
                norm_factor = reduce_mean(norm_factor)
                self.norm_factor[:] = (1 - self.momentum) * self.norm_factor \
                                      + self.momentum * norm_factor
            loss = loss / self.norm_factor
        return loss

    def _forward_loss(self, outputs_dict):
        """Compute loss.
        If Gaussian-mixture keys are present, compute both conditional and
        unconditional u_t losses as requested; otherwise, fall back to
        vanilla MSE between ``pred`` and ``target`` from ``data_info``.
        """
<<<<<<< HEAD
        has_gm = all(k in outputs_dict for k in ("means", "logweights", "logstds"))
        if not has_gm:
            # CHANGED: remove 0.5; match forward's "no scaling", and rescale on return.
            loss_input_dict = {k: outputs_dict[v] for k, v in self.data_info.items()}
            loss = self.loss_fn(**loss_input_dict) * 0.5
            return reduce_loss(loss * self.weight_scale, self.reduction)

        # 1) Conditional u_t prediction from mixture mean
        means = outputs_dict["means"]  # (B,*,G,C,H,W) or (B,G,C,H,W)
        logweights = outputs_dict["logweights"]
        # normalize dims and compute softmax over Gaussian axis (-4)
        while logweights.dim() < means.dim():
            logweights = logweights.unsqueeze(-1)
        w = torch.softmax(logweights, dim=-4)
        u_t_pred = (means * w).sum(dim=-4)  # (B,*,C,H,W)

        # target u_t = noise - x_0 (provided by GaussianFlow) or reconstruct
        if "u_t" in outputs_dict:
            u_t_tgt = outputs_dict["u_t"]
        else:
            assert all(k in outputs_dict for k in ("noise", "x_0")), (
                "Need either 'u_t' or both 'noise' and 'x_0' in outputs_dict")
            u_t_tgt = outputs_dict["noise"] - outputs_dict["x_0"]

        # CHANGED: keep a raw part for logging; weight by (1 - p_uncond) only for the total.
        loss_cond_raw = self.loss_fn(pred=u_t_pred, target=u_t_tgt)
        loss_cond = loss_cond_raw * (1.0 - self.p_uncond)

        # 2) Unconditional term (if uncond_* present):
        loss_uncond = None
        loss_uncond_raw = None
        has_uncond = "uncond_mean" in outputs_dict # all(k in outputs_dict for k in ("uncond_means", "uncond_logweights", "uncond_logstds"))
        if has_uncond:
            u_uncond_pred = outputs_dict["uncond_mean"]

            # Build target: E_{posterior}[ (x0 - x_t)/sigma ] over batch x0 bank
            assert all(k in outputs_dict for k in ("x_0", "noise", "timesteps", "x_t"))
            x_t = outputs_dict["x_t"]
            x0_bank = outputs_dict["x_0"]  # (B,C,H,W) treated as candidate set
            timesteps = outputs_dict["timesteps"].to(x0_bank.dtype)
            T = float(self.num_timesteps_cfg if self.num_timesteps_cfg is not None else 1000)

            log_probs, vector_field = compute_posterior_x0_given_xt(
                x_t=x_t,
                x0_bank=x0_bank,
                timesteps=timesteps,
                num_timesteps=T,
            )  # log_probs: (B,B), vector_field: (B,B,C,H,W)

            probs = log_probs.softmax(dim=1).unsqueeze(-1).unsqueeze(-1).unsqueeze(-1)
            u_uncond_tgt = (probs * vector_field).sum(dim=1)  # (B,C,H,W)

            # CHANGED: keep a raw part for logging; weight by p_uncond only for the total.
            loss_uncond_raw = self.loss_fn(pred=u_uncond_pred, target=u_uncond_tgt)
            loss_uncond = loss_uncond_raw * self.p_uncond

        # Total loss: sum available parts (weighted by p_uncond)
        loss = loss_cond if loss_uncond is None else (loss_cond + loss_uncond)

        # CHANGED: rescale only at the end, like forward()
        loss_rescaled = loss * self.weight_scale

        # Expose parts for logging: match forward() by logging the RAW parts times weight_scale
        to_log = dict(
            loss_cond=reduce_loss(loss_cond_raw * self.weight_scale, self.reduction).item()
        )
        if loss_uncond_raw is not None:
            to_log["loss_uncond"] = reduce_loss(loss_uncond_raw * self.weight_scale, self.reduction).item()
        self.log_vars.update(**to_log)

        return reduce_loss(loss_rescaled, self.reduction)
=======
        loss_input_dict = {
            k: outputs_dict[v]
            for k, v in self.data_info.items()
        }

        pred = loss_input_dict.get('pred')
        target = loss_input_dict.get('target')
        if isinstance(pred, torch.Tensor) and isinstance(target, torch.Tensor):
            if pred.shape != target.shape and pred.dim() > target.dim():
                squeezed = pred
                while squeezed.dim() > target.dim():
                    dim_to_squeeze = next((i for i, size in enumerate(squeezed.shape)
                                            if size == 1), None)
                    if dim_to_squeeze is None:
                        break
                    squeezed = squeezed.squeeze(dim_to_squeeze)
                if squeezed.shape == target.shape:
                    loss_input_dict['pred'] = squeezed
        loss = self.loss_fn(**loss_input_dict) * 0.5
        return loss
>>>>>>> 7c543324


@MODULES.register_module()
class FlowNLLLoss(DDPMLossMod):
    _default_data_info = dict(pred='u_t_pred', target='u_t', logstd='logstd')

    def __init__(self,
                 weight_scale=1.0,
                 log_cfgs=None,
                 data_info=None,
                 reduction='mean',
                 loss_name='loss_ddpm_nll'):
        super().__init__(
            weight_scale=weight_scale,
            log_cfgs=log_cfgs,
            reduction=reduction,
            loss_name=loss_name)
        self.data_info = self._default_data_info \
            if data_info is None else data_info
        self.loss_fn = partial(gaussian_nll_loss, reduction='flatmean')
        if log_cfgs is not None and log_cfgs.get('type', None) == 'quartile':
            for i in range(4):
                self.register_buffer(f'loss_quartile_{i}', torch.zeros((1, ), dtype=torch.float))
                self.register_buffer(f'var_quartile_{i}', torch.ones((1, ), dtype=torch.float))
                self.register_buffer(f'count_quartile_{i}', torch.zeros((1, ), dtype=torch.long))

    @torch.no_grad()
    def collect_log(self, loss, var, timesteps):
        if not self.log_fn_list:
            return

        if dist.is_initialized():
            ws = dist.get_world_size()
            placeholder_l = [torch.zeros_like(loss) for _ in range(ws)]
            placeholder_v = [torch.zeros_like(var) for _ in range(ws)]
            placeholder_t = [torch.zeros_like(timesteps) for _ in range(ws)]
            dist.all_gather(placeholder_l, loss)
            dist.all_gather(placeholder_v, var)
            dist.all_gather(placeholder_t, timesteps)
            loss = torch.cat(placeholder_l, dim=0)
            var = torch.cat(placeholder_v, dim=0)
            timesteps = torch.cat(placeholder_t, dim=0)
        log_vars = dict()

        if (dist.is_initialized()
                and dist.get_rank() == 0) or not dist.is_initialized():
            for log_fn in self.log_fn_list:
                log_vars.update(log_fn(loss, var, timesteps))
        self.log_vars = log_vars

    @torch.no_grad()
    def quartile_log_collect(self,
                             loss,
                             var,
                             timesteps,
                             total_timesteps,
                             prefix_name,
                             reduction='mean',
                             momentum=0.1):
        quartile = (timesteps / total_timesteps * 4)
        quartile = quartile.to(torch.long).clamp(min=0, max=3)

        log_vars = dict()

        for idx in range(4):
            quartile_mask = quartile == idx
            quartile_count = torch.count_nonzero(quartile_mask).reshape(1)
            if quartile_count > 0:
                loss_quartile = reduce_loss(loss[quartile_mask], reduction).reshape(1)
                var_quartile = reduce_loss(var[quartile_mask], reduction).reshape(1)

                cur_weight = 1 - torch.exp(-momentum * quartile_count)
                getattr(self, f'count_quartile_{idx}').add_(quartile_count)
                total_weight = 1 - torch.exp(-momentum * getattr(self, f'count_quartile_{idx}'))
                cur_weight /= total_weight.clamp(min=1e-4)
                getattr(self, f'loss_quartile_{idx}').mul_(1 - cur_weight).add_(loss_quartile * cur_weight)
                getattr(self, f'var_quartile_{idx}').mul_(1 - cur_weight).add_(var_quartile * cur_weight)

            log_vars[f'{prefix_name}_quartile_{idx}'] = getattr(self, f'loss_quartile_{idx}').item()
            log_vars[f'{prefix_name}_var_quartile_{idx}'] = getattr(self, f'var_quartile_{idx}').item()

        return log_vars

    def _forward_loss(self, outputs_dict):
        loss_input_dict = {
            k: outputs_dict[v]
            for k, v in self.data_info.items()
        }
        loss = self.loss_fn(**loss_input_dict)
        return loss

    def forward(self, *args, **kwargs):
        if len(args) == 1:
            assert isinstance(args[0], dict), (
                'You should offer a dictionary containing network outputs '
                'for building up computational graph of this loss module.')
            output_dict = args[0]
        elif 'output_dict' in kwargs:
            assert len(args) == 0, (
                'If the outputs dict is given in keyworded arguments, no'
                ' further non-keyworded arguments should be offered.')
            output_dict = kwargs.pop('outputs_dict')
        else:
            raise NotImplementedError(
                'Cannot parsing your arguments passed to this loss module.'
                ' Please check the usage of this module')

        # check keys in output_dict
        assert 'timesteps' in output_dict, (
            '\'timesteps\' is must for DDPM-based losses, but found'
            f'{output_dict.keys()} in \'output_dict\'')

        timesteps = output_dict['timesteps']
        loss = self._forward_loss(output_dict)

        loss_rescaled = loss * self.weight_scale

        with torch.no_grad():
            var = torch.exp(output_dict['logstd'] * 2)  # (bs, *)
            if 'weight' in self.data_info:
                weight = output_dict[self.data_info['weight']]  # (bs, *)
                weight_norm_factor = weight.flatten(1).mean(dim=1).clamp(min=1e-6)
                _var = (var * weight).flatten(1).mean(dim=1) / weight_norm_factor
                _loss = loss / weight_norm_factor
            else:
                _var = var.flatten(1).mean(dim=1)
                _loss = loss

            # update log_vars of this class
            self.collect_log(_loss, _var, timesteps=timesteps)  # Mod: log after rescaling

        return reduce_loss(loss_rescaled, self.reduction)


@MODULES.register_module()
class GMFlowNLLLoss(FlowNLLLoss):
    _default_data_info = dict(
        pred_means='means',
        target='u_t',
        pred_logstds='logstds',
        pred_logweights='logweights')

    def __init__(self,
                 weight_scale=1.0,
                 log_cfgs=None,
                 data_info=None,
                 reduction='mean',
                 loss_name='loss_ddpm_nll'):
        super().__init__(
            weight_scale=weight_scale,
            log_cfgs=log_cfgs,
            reduction=reduction,
            loss_name=loss_name)
        self.data_info = self._default_data_info \
            if data_info is None else data_info
        self.loss_fn = partial(gaussian_mixture_nll_loss, reduction='flatmean')
        if log_cfgs is not None and log_cfgs.get('type', None) == 'quartile':
            for i in range(4):
                self.register_buffer(f'loss_quartile_{i}', torch.zeros((1,), dtype=torch.float))
                self.register_buffer(f'var_quartile_{i}', torch.ones((1,), dtype=torch.float))
                self.register_buffer(f'count_quartile_{i}', torch.zeros((1,), dtype=torch.long))

    def forward(self, *args, **kwargs):
        if len(args) == 1:
            assert isinstance(args[0], dict), (
                'You should offer a dictionary containing network outputs '
                'for building up computational graph of this loss module.')
            output_dict = args[0]
        elif 'output_dict' in kwargs:
            assert len(args) == 0, (
                'If the outputs dict is given in keyworded arguments, no'
                ' further non-keyworded arguments should be offered.')
            output_dict = kwargs.pop('outputs_dict')
        else:
            raise NotImplementedError(
                'Cannot parsing your arguments passed to this loss module.'
                ' Please check the usage of this module')

        # check keys in output_dict
        assert 'timesteps' in output_dict, (
            '\'timesteps\' is must for DDPM-based losses, but found'
            f'{output_dict.keys()} in \'output_dict\'')

        timesteps = output_dict['timesteps']
        loss = self._forward_loss(output_dict)

        loss_rescaled = loss * self.weight_scale

        with torch.no_grad():
            weights = output_dict['logweights'].exp()
            mean = (weights * output_dict['means']).sum(-4, keepdim=True)  # (bs, *, 1, c, h, w)
            var = (weights * ((output_dict['means'] - mean).square()
                              + (output_dict['logstds'] * 2).exp())).sum(-4)  # (bs, *, c, h, w)
            if 'weight' in self.data_info:
                weight = output_dict[self.data_info['weight']].unsqueeze(-3)  # (bs, *, 1, h, w)
                weight_norm_factor = weight.flatten(1).mean(dim=1).clamp(min=1e-6)
                _var = (var * weight).flatten(1).mean(dim=1) / weight_norm_factor
                _loss = loss / weight_norm_factor
            else:
                _var = var.flatten(1).mean(dim=1)
                _loss = loss

            # update log_vars of this class
            self.collect_log(_loss, _var, timesteps=timesteps)  # Mod: log after rescaling

        return reduce_loss(loss_rescaled, self.reduction)


@MODULES.register_module()
class GMFlowHybridLoss(FlowNLLLoss):
    """
    Hybrid loss combining:
    - Conditional NLL on the observed pair (u_t = noise - x_0), as in GMFlowNLLLoss.
    - Unconditional, pair-weighted NLL over candidate targets using uncond_ut and uncond_row_probs.

    Expects the following keys in outputs_dict in addition to GMFlowNLLLoss keys:
    - 'uncond_ut': Tensor (B, B, C, H, W)
    - 'uncond_row_probs' or 'uncond_probs': probabilities or log-likelihoods over the second B dimension

    Args:
        p_uncond (float): Mixture weight for the unconditional term.
    """

    def __init__(self,
                 weight_scale=1.0,
                 p_uncond=0.2,
                 top_k=None,
                 log_cfgs=None,
                 data_info=None,
                 reduction='mean',
                 loss_name='loss_gmflow_hybrid'):
        super().__init__(
            weight_scale=weight_scale,
            log_cfgs=log_cfgs,
            reduction=reduction,
            loss_name=loss_name)
        self.p_uncond = float(p_uncond)
        self.top_k = top_k
        self.data_info = self._default_data_info \
            if data_info is None else data_info
        self.loss_fn = partial(gaussian_mixture_nll_loss, reduction='flatmean')
        if log_cfgs is not None and log_cfgs.get('type', None) == 'quartile':
            for i in range(4):
                self.register_buffer(f'loss_quartile_{i}', torch.zeros((1,), dtype=torch.float))
                self.register_buffer(f'var_quartile_{i}', torch.ones((1,), dtype=torch.float))
                self.register_buffer(f'count_quartile_{i}', torch.zeros((1,), dtype=torch.long))

    @staticmethod
    def _ensure_K_axis(x: torch.Tensor, want_ndim: int = 6, name: str = "tensor") -> torch.Tensor:
        """
        Ensure x has a candidate axis K at dim=1. Target is (B,K,G,C,H,W).
        Accepts (B,G,C,H,W) or (B,K,G,C,H,W).
        """
        if x.dim() == want_ndim:
            return x
        if x.dim() == want_ndim - 1:
            return x.unsqueeze(1)
        raise ValueError(f"{name}: expected {want_ndim-1}D or {want_ndim}D, got {tuple(x.shape)}")


    def forward(self, *args, **kwargs) -> torch.Tensor:
        # Parse output dict
        if len(args) == 1:
            assert isinstance(args[0], dict), (
                "You should pass a dictionary containing network outputs "
                "to build the computational graph for this loss module."
            )
            output_dict = args[0]
        elif "output_dict" in kwargs:
            assert len(args) == 0, (
                "If the outputs dict is given as a keyword argument, "
                "no positional arguments should be provided."
            )
            output_dict = kwargs.pop("output_dict")  # FIXED: correct key
        else:
            raise NotImplementedError(
                "Cannot parse your arguments passed to this loss module. "
                "Please call with either loss(output_dict) or loss(output_dict=...)."
            )

        # Read new-API split head predictions
        means      = output_dict["means"]        # (B,G,C,H,W) or (B,K,G,C,H,W)
        logstds    = output_dict["logstds"]      # broadcastable to (B,K,G,C,H,W)
        logweights = output_dict["logweights"]   # (B,G,1,H,W) or (B,K,G,1,H,W)

        uncond_mean = output_dict["uncond_mean"]

        # Normalize shapes to (B,K,G,C,H,W)
        means      = self._ensure_K_axis(means,      name="means")
        logstds    = self._ensure_K_axis(logstds,    name="logstds")
        logweights = self._ensure_K_axis(logweights, name="logweights")

        # 1) Conditional KL in x_t_low-space (K=1)
        x_t_low = output_dict["x_t_low"]               # (B,C,H,W)
        cond_target = x_t_low.unsqueeze(1)             # (B,1,C,H,W)
        cond_log_probs = torch.zeros(
            (cond_target.size(0), cond_target.size(1)),
            device=x_t_low.device,
            dtype=x_t_low.dtype,
        )  # (B,1) -> log(1.0)

        cond_loss = gm_kl_divergence(
            target=cond_target,               # (B,1,C,H,W)
            true_log_probs=cond_log_probs,    # (B,1)
            pred_means=means,                 # (B,1,G,C,H,W)
            pred_logstds=logstds,             # (B,1,[G|1],[C|1],[H|1],[W|1])
            pred_logweights=logweights,       # (B,1,G,1,H,W)
            reduction="flatmean",
        )  # (B,)

        # 2) Unconditional KL over candidate targets
        if self.p_uncond > 0.0:
            required = ("x_t", "x_t_low_matrix", "timesteps", "t_low", "num_timesteps")
            missing = [k for k in required if k not in output_dict]
            assert not missing, f"Missing keys for uncond loss: {missing}"

            # Compute posterior over candidates x_{t_low}
            uncond_log_probs, _ = compute_posterior_x0_given_xt(
                x_t=output_dict['x_t'],
                x0_bank=output_dict['x_0'],
                timesteps=output_dict['timesteps'],
                num_timesteps=output_dict['num_timesteps'],
            )

            B, N = uncond_log_probs.shape

            # Prepare predicted unconditional mean (B,C,H,W)
            if uncond_mean.dim() == 4:
                uncond_pred = uncond_mean
            elif uncond_mean.dim() == 5:
                if uncond_mean.size(1) == 1:
                    uncond_pred = uncond_mean.squeeze(1)
                else:
                    raise ValueError(
                        f"uncond_mean has incompatible K dimension {uncond_mean.size(1)}; expected 1 or absent")
            else:
                raise ValueError(f"uncond_mean must be 4D or 5D, got shape {tuple(uncond_mean.shape)}")

            # Ensure candidate bank matches batch dimension
            x_t_low_matrix = output_dict["x_t_low_matrix"]
            if x_t_low_matrix.dim() == 4:
                x_t_low_matrix = x_t_low_matrix.unsqueeze(0).expand(B, -1, -1, -1, -1)
            elif x_t_low_matrix.dim() == 5:
                if x_t_low_matrix.size(0) != B:
                    raise ValueError(
                        f"x_t_low_matrix batch dimension {x_t_low_matrix.size(0)} != {B}")
            else:
                raise ValueError(
                    f"x_t_low_matrix expected 4D or 5D tensor, got shape {tuple(x_t_low_matrix.shape)}")

            # Use a stabilized softmax from log probabilities to avoid overflow/underflow.
            log_w = uncond_log_probs
            log_w = log_w - log_w.max(dim=1, keepdim=True).values
            weights = log_w.exp()
            weights = weights / weights.sum(dim=1, keepdim=True)
            weights = weights.unsqueeze(-1).unsqueeze(-1).unsqueeze(-1)
            target_mean = (weights * x_t_low_matrix).sum(dim=1)

            diff = uncond_pred - target_mean
            uncond_loss = diff.flatten(1).square().mean(dim=1)
        else:
            uncond_loss = torch.zeros_like(cond_loss)

        # Mixture
        loss = (1.0 - self.p_uncond) * cond_loss + self.p_uncond * uncond_loss  # (B,)

        # Rescale
        loss_rescaled = loss * self.weight_scale

        # Record combined loss/variance like other losses, and also log parts
        with torch.no_grad():
            timesteps = output_dict['timesteps']
            weights = logweights.exp()
            mean = (weights * means).sum(-4, keepdim=True)  # (B, *, 1, C, H, W)
            var = (weights * ((means - mean).square() + (logstds * 2).exp())).sum(-4)  # (B, *, C, H, W)
            if 'weight' in self.data_info:
                weight = output_dict[self.data_info['weight']].unsqueeze(-3)  # (B, *, 1, H, W)
                weight_norm_factor = weight.flatten(1).mean(dim=1).clamp(min=1e-6)
                _var = (var * weight).flatten(1).mean(dim=1) / weight_norm_factor
                _loss = loss / weight_norm_factor
            else:
                _var = var.flatten(1).mean(dim=1)
                _loss = loss
            # Collect fused logs
            self.collect_log(_loss, _var, timesteps=timesteps)
            # Append separate parts
            self.log_vars.update(
                loss_cond=reduce_loss(cond_loss * self.weight_scale, self.reduction).item(),
                loss_uncond=reduce_loss(uncond_loss * self.weight_scale, self.reduction).item(),
            )

        return reduce_loss(loss_rescaled, self.reduction)

@torch.no_grad()
def compute_posterior_x0_given_xt(
    x_t: torch.Tensor,
    x0_bank: torch.Tensor,
    timesteps: torch.Tensor,
    num_timesteps: float,
    log_prior: Optional[torch.Tensor] = None,
    top_k: Optional[int] = None,
    temperature: float = 1.0,
    sigma_extra: float = 0.0,
    eps: float = 1e-12,
):
    """
    Exact single-step posterior over discrete x0 candidates under the linear forward kernel:
        x_t = alpha x_0 + sigma * eps,  eps ~ N(0, I), with alpha = 1 - t/T, sigma = t/T.

    p(j | x_t, t) ∝ p(x_t | x0_j, t) · p(j) with
        log p(x_t | x0_j, t) = −0.5 / sigma^2 · ||x_t − alpha x0_j||^2 − 0.5 D log(2π sigma^2).

    Inputs
    - x_t: (B, C, H, W)
    - x0_bank: (N, C, H, W) or (B, C, H, W) interpreted as N=B
    - timesteps: (B,) integer or float in [0, T]
    - num_timesteps: scalar T
    - log_prior: optional (N,) or (B, N) log p(j); defaults to uniform
    - top_k: optional int; return only Top-K per row
    - temperature: softmax temperature τ; τ>1 smooths
    - sigma_extra: extra noise std added in quadrature for smoothing/mismatch

    Returns
    - log_probs:   (B, K) if top_k else (B, N) row-wise log-softmax
    - vector_field:(B, K, C, H, W) if top_k else (B, N, C, H, W) where
                vector_field[i, j] = (x0_j − x_t[i]) / sigma(t[i])

    Note: This matches the vector field from `compute_posterior_x1_given_xt`
            under the identification x1 ≡ x0 and t(second)=alpha=1−t/T.
    """
    if temperature <= 0:
        raise ValueError(f"temperature must be positive, got {temperature}")
    if sigma_extra < 0:
        raise ValueError(f"sigma_extra must be >= 0, got {sigma_extra}")

    B = x_t.size(0)
    D = x_t[0].numel()
    device = x_t.device
    dtype = x_t.dtype

    # Candidate axis length N
    if x0_bank.dim() != x_t.dim():
        raise ValueError(f"x0_bank must have same dims as x_t; got {x0_bank.shape} vs {x_t.shape}")
    N = x0_bank.size(0)

    # Compute alpha_t and sigma_t
    T = float(num_timesteps)
    t = timesteps.to(torch.float32)  # (B,)
    alpha = (1.0 - t / T).to(dtype).view(B, 1, *([1] * (x_t.dim() - 1)))  # (B,1,1,1)
    sigma = (t / T).to(dtype).view(B, 1, *([1] * (x_t.dim() - 1))).clamp_min(eps)
    sigma2_eff = sigma.square() + (torch.tensor(float(sigma_extra), dtype=dtype, device=device) ** 2)

    # Broadcast x_t and candidates
    xt_b = x_t.unsqueeze(1)  # (B,1,C,H,W)
    x0_cols = x0_bank.unsqueeze(0).expand(B, N, *x0_bank.shape[1:])  # (B,N,...)

    # Residual and noise estimate
    resid = xt_b - alpha * x0_cols         # (B,N,C,H,W)
    eps_hat = resid / sigma                # (B,N,C,H,W)

    # === NEW: vector field matching compute_posterior_x1_given_xt ===
    # (x0 - x_t) / sigma  ==  x0 - eps_hat   because alpha + sigma = 1
    vector_field = x0_cols - eps_hat       # (B,N,C,H,W)

    # Log-likelihood (row-wise constants included; cancel in softmax)
    quad = (resid * resid).sum(dim=tuple(range(- (x_t.dim() - 1), 0)))  # (B,N)
    log_two_pi = torch.log(torch.tensor(2.0 * torch.pi, dtype=dtype, device=device))
    sigma2_row = sigma2_eff.view(B, -1)[:, :1]                           # (B,1)
    log_const = 0.5 * D * (torch.log(sigma2_row) + log_two_pi)           # (B,1)
    logits = -(0.5 * quad / sigma2_row) - log_const                      # (B,N)

    # Add log prior if provided
    if log_prior is not None:
        if log_prior.dim() == 1:
            if log_prior.size(0) != N:
                raise ValueError(f"log_prior length {log_prior.size(0)} != N={N}")
            logits = logits + log_prior.view(1, N)
        elif log_prior.dim() == 2:
            if log_prior.shape != logits.shape:
                raise ValueError(f"log_prior shape {tuple(log_prior.shape)} != {tuple(logits.shape)}")
            logits = logits + log_prior
        else:
            raise ValueError("log_prior must be (N,) or (B,N)")

    # Temperature smoothing and normalization
    log_probs = torch.log_softmax(logits / float(temperature), dim=1)     # (B,N)

    if top_k is not None:
        k = int(top_k)
        if k <= 0:
            raise ValueError(f"top_k must be positive, got {k}")
        k = min(k, N)
        top_vals, top_idx = torch.topk(log_probs, k=k, dim=1)             # (B,K)
        batch_idx = torch.arange(B, device=device).unsqueeze(1).expand(B, k)
        vf_topk = vector_field[batch_idx, top_idx]                         # (B,K,...)
        return top_vals, vf_topk

    return log_probs, vector_field<|MERGE_RESOLUTION|>--- conflicted
+++ resolved
@@ -212,13 +212,26 @@
         unconditional u_t losses as requested; otherwise, fall back to
         vanilla MSE between ``pred`` and ``target`` from ``data_info``.
         """
-<<<<<<< HEAD
         has_gm = all(k in outputs_dict for k in ("means", "logweights", "logstds"))
         if not has_gm:
             # CHANGED: remove 0.5; match forward's "no scaling", and rescale on return.
             loss_input_dict = {k: outputs_dict[v] for k, v in self.data_info.items()}
+            pred = loss_input_dict.get('pred')
+            target = loss_input_dict.get('target')
+            if isinstance(pred, torch.Tensor) and isinstance(target, torch.Tensor):
+                if pred.shape != target.shape and pred.dim() > target.dim():
+                    squeezed = pred
+                    while squeezed.dim() > target.dim():
+                        dim_to_squeeze = next((i for i, size in enumerate(squeezed.shape)
+                                                if size == 1), None)
+                        if dim_to_squeeze is None:
+                            break
+                        squeezed = squeezed.squeeze(dim_to_squeeze)
+                    if squeezed.shape == target.shape:
+                        loss_input_dict['pred'] = squeezed
             loss = self.loss_fn(**loss_input_dict) * 0.5
             return reduce_loss(loss * self.weight_scale, self.reduction)
+
 
         # 1) Conditional u_t prediction from mixture mean
         means = outputs_dict["means"]  # (B,*,G,C,H,W) or (B,G,C,H,W)
@@ -284,28 +297,6 @@
         self.log_vars.update(**to_log)
 
         return reduce_loss(loss_rescaled, self.reduction)
-=======
-        loss_input_dict = {
-            k: outputs_dict[v]
-            for k, v in self.data_info.items()
-        }
-
-        pred = loss_input_dict.get('pred')
-        target = loss_input_dict.get('target')
-        if isinstance(pred, torch.Tensor) and isinstance(target, torch.Tensor):
-            if pred.shape != target.shape and pred.dim() > target.dim():
-                squeezed = pred
-                while squeezed.dim() > target.dim():
-                    dim_to_squeeze = next((i for i, size in enumerate(squeezed.shape)
-                                            if size == 1), None)
-                    if dim_to_squeeze is None:
-                        break
-                    squeezed = squeezed.squeeze(dim_to_squeeze)
-                if squeezed.shape == target.shape:
-                    loss_input_dict['pred'] = squeezed
-        loss = self.loss_fn(**loss_input_dict) * 0.5
-        return loss
->>>>>>> 7c543324
 
 
 @MODULES.register_module()
